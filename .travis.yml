--- conflicted
+++ resolved
@@ -1,20 +1,10 @@
 language: scala
 script:
-  - sbt +test && sbt -Dagent=kanela +test
+  - sbt +test
 scala:
    - 2.12.4
-<<<<<<< HEAD
-env:
-  matrix:
-    - TRAVIS_JDK=adopt@1.8.202-08
-before_install:
-  - curl -Ls https://git.io/jabba | bash && . ~/.jabba/jabba.sh
-install:
-  - jabba install "$TRAVIS_JDK" && jabba use $_ && java -Xmx32m -version
-=======
 jdk:
    - openjdk8
->>>>>>> e5302484
 before_script:
   - mkdir $TRAVIS_BUILD_DIR/tmp
   - export SBT_OPTS="-Djava.io.tmpdir=$TRAVIS_BUILD_DIR/tmp"
