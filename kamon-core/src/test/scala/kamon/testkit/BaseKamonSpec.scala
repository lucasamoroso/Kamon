/*
 * =========================================================================================
 * Copyright © 2013-2015 the kamon project <http://kamon.io/>
 *
 * Licensed under the Apache License, Version 2.0 (the "License"); you may not use this file
 * except in compliance with the License. You may obtain a copy of the License at
 *
 *   http://www.apache.org/licenses/LICENSE-2.0
 *
 * Unless required by applicable law or agreed to in writing, software distributed under the
 * License is distributed on an "AS IS" BASIS, WITHOUT WARRANTIES OR CONDITIONS OF ANY KIND,
 * either express or implied. See the License for the specific language governing permissions
 * and limitations under the License.
 * =========================================================================================
 */

package kamon.testkit

import akka.testkit.{ ImplicitSender, TestKitBase }
import akka.actor.ActorSystem
import com.typesafe.config.{ Config, ConfigFactory }
import kamon.Kamon
import kamon.metric.{ Entity, SubscriptionsDispatcher, EntitySnapshot }
import kamon.trace.TraceContext
import kamon.util.LazyActorRef
import org.scalatest.{ BeforeAndAfterAll, Matchers, WordSpecLike }

<<<<<<< HEAD
import scala.reflect.ClassTag

abstract class BaseKamonSpec(actorSystemName: String) extends TestKitBase with WordSpecLike with Matchers with BeforeAndAfterAll {
=======
abstract class BaseKamonSpec(actorSystemName: String) extends TestKitBase with WordSpecLike with Matchers with ImplicitSender with BeforeAndAfterAll {
>>>>>>> d69f1471
  lazy val collectionContext = Kamon.metrics.buildDefaultCollectionContext
  implicit lazy val system: ActorSystem = {
    Kamon.start(config.withFallback(ConfigFactory.load()))
    ActorSystem(actorSystemName, config)
  }

  implicit def self = testActor

  def config: Config =
    ConfigFactory.empty()

  def newContext(name: String): TraceContext =
    Kamon.tracer.newContext(name)

  def newContext(name: String, token: String): TraceContext =
    Kamon.tracer.newContext(name, Option(token))

  def takeSnapshotOf(name: String, category: String): EntitySnapshot = {
    val recorder = Kamon.metrics.find(name, category).get
    recorder.collect(collectionContext)
  }

  def takeSnapshotOf(name: String, category: String, tags: Map[String, String]): EntitySnapshot = {
    val recorder = Kamon.metrics.find(Entity(name, category, tags)).get
    recorder.collect(collectionContext)
  }

  def flushSubscriptions(): Unit = {
    val subscriptionsField = Kamon.metrics.getClass.getDeclaredField("_subscriptions")
    subscriptionsField.setAccessible(true)
    val subscriptions = subscriptionsField.get(Kamon.metrics).asInstanceOf[LazyActorRef]

    subscriptions.tell(SubscriptionsDispatcher.Tick)
  }

  override protected def afterAll(): Unit = system.shutdown()
}<|MERGE_RESOLUTION|>--- conflicted
+++ resolved
@@ -16,7 +16,7 @@
 
 package kamon.testkit
 
-import akka.testkit.{ ImplicitSender, TestKitBase }
+import akka.testkit.TestKitBase
 import akka.actor.ActorSystem
 import com.typesafe.config.{ Config, ConfigFactory }
 import kamon.Kamon
@@ -25,13 +25,7 @@
 import kamon.util.LazyActorRef
 import org.scalatest.{ BeforeAndAfterAll, Matchers, WordSpecLike }
 
-<<<<<<< HEAD
-import scala.reflect.ClassTag
-
 abstract class BaseKamonSpec(actorSystemName: String) extends TestKitBase with WordSpecLike with Matchers with BeforeAndAfterAll {
-=======
-abstract class BaseKamonSpec(actorSystemName: String) extends TestKitBase with WordSpecLike with Matchers with ImplicitSender with BeforeAndAfterAll {
->>>>>>> d69f1471
   lazy val collectionContext = Kamon.metrics.buildDefaultCollectionContext
   implicit lazy val system: ActorSystem = {
     Kamon.start(config.withFallback(ConfigFactory.load()))
