--- conflicted
+++ resolved
@@ -184,13 +184,8 @@
   }
 
   object TraceLocalFilter extends Filter {
-<<<<<<< HEAD
     override def apply(next: (RequestHeader) ⇒ Future[SimpleResult])(header: RequestHeader): Future[SimpleResult] = {
-      TraceContext.withContext(TraceContext.currentContext) {
-=======
-    override def apply(next: (RequestHeader) ⇒ Future[Result])(header: RequestHeader): Future[Result] = {
       Tracer.withContext(Tracer.currentContext) {
->>>>>>> d69f1471
 
         TraceLocal.store(TraceLocalKey)(header.headers.get(traceLocalStorageKey).getOrElse("unknown"))
 
