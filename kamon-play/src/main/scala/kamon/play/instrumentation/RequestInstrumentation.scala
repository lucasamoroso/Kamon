--- conflicted
+++ resolved
@@ -22,12 +22,10 @@
 import kamon.util.SameThreadExecutionContext
 import org.aspectj.lang.ProceedingJoinPoint
 import org.aspectj.lang.annotation._
+import play.api.Routes
+import play.api.mvc.Results._
 import play.api.mvc._
-<<<<<<< HEAD
-import play.api.Routes
 import play.libs.Akka
-=======
->>>>>>> d69f1471
 
 @Aspect
 class RequestInstrumentation {
@@ -58,13 +56,8 @@
 
       val playExtension = Kamon(Play)
 
-<<<<<<< HEAD
       def onResult(result: SimpleResult): SimpleResult = {
-        TraceContext.map { ctx ⇒
-=======
-      def onResult(result: Result): Result = {
         Tracer.currentContext.collect { ctx ⇒
->>>>>>> d69f1471
           ctx.finish()
 
           recordHttpServerMetrics(result.header.status.toString, ctx.name)
@@ -73,7 +66,6 @@
           else result
         } getOrElse result
       }
-
       //store in TraceLocal useful data to diagnose errors
       storeDiagnosticData(requestHeader)
 
@@ -89,13 +81,8 @@
 
   @Before("call(* play.api.GlobalSettings.onError(..)) && args(request, ex)")
   def beforeOnError(request: TraceContextAware, ex: Throwable): Unit = {
-<<<<<<< HEAD
-    TraceContext.map { ctx ⇒
+    Tracer.currentContext.collect { ctx ⇒
       recordHttpServerMetrics("500", ctx.name)
-=======
-    Tracer.currentContext.collect { ctx ⇒
-      recordHttpServerMetrics(InternalServerError.header, ctx.name)
->>>>>>> d69f1471
     }
   }
 
