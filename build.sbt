/* =========================================================================================
 * Copyright © 2013-2017 the kamon project <http://kamon.io/>
 *
 * Licensed under the Apache License, Version 2.0 (the "License"); you may not use this file
 * except in compliance with the License. You may obtain a copy of the License at
 *
 *   http://www.apache.org/licenses/LICENSE-2.0
 *
 * Unless required by applicable law or agreed to in writing, software distributed under the
 * License is distributed on an "AS IS" BASIS, WITHOUT WARRANTIES OR CONDITIONS OF ANY KIND,
 * either express or implied. See the License for the specific language governing permissions
 * and limitations under the License.
 * =========================================================================================
 */

resolvers += Resolver.bintrayRepo("kamon-io", "snapshots")

<<<<<<< HEAD
val kamonCore    = "io.kamon" %% "kamon-core"     % "2.0.4"
val kamonTestKit = "io.kamon" %% "kamon-testkit"  % "2.0.4"
val nanohttpd    = "org.nanohttpd" % "nanohttpd"  % "2.3.1"
=======
val kamonCore       = "io.kamon" %% "kamon-core"        % "2.0.4"
val kamonTestKit    = "io.kamon" %% "kamon-testkit"     % "2.0.4"
val nanohttpd       = "org.nanohttpd" % "nanohttpd"     % "2.3.1"
val asyncHttpClient = "com.squareup.okhttp3" % "okhttp" % "3.10.0"
>>>>>>> 3d44d286

lazy val root = (project in file("."))
  .settings(
    name := "kamon-prometheus",
    libraryDependencies ++=
      compileScope(kamonCore, nanohttpd, asyncHttpClient) ++ 
      testScope(scalatest, logbackClassic, kamonTestKit))<|MERGE_RESOLUTION|>--- conflicted
+++ resolved
@@ -15,20 +15,14 @@
 
 resolvers += Resolver.bintrayRepo("kamon-io", "snapshots")
 
-<<<<<<< HEAD
-val kamonCore    = "io.kamon" %% "kamon-core"     % "2.0.4"
-val kamonTestKit = "io.kamon" %% "kamon-testkit"  % "2.0.4"
-val nanohttpd    = "org.nanohttpd" % "nanohttpd"  % "2.3.1"
-=======
 val kamonCore       = "io.kamon" %% "kamon-core"        % "2.0.4"
 val kamonTestKit    = "io.kamon" %% "kamon-testkit"     % "2.0.4"
 val nanohttpd       = "org.nanohttpd" % "nanohttpd"     % "2.3.1"
 val asyncHttpClient = "com.squareup.okhttp3" % "okhttp" % "3.10.0"
->>>>>>> 3d44d286
 
 lazy val root = (project in file("."))
   .settings(
     name := "kamon-prometheus",
     libraryDependencies ++=
-      compileScope(kamonCore, nanohttpd, asyncHttpClient) ++ 
+      compileScope(kamonCore, nanohttpd, asyncHttpClient) ++
       testScope(scalatest, logbackClassic, kamonTestKit))