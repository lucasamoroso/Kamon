import sbt._

object Dependencies {

  val resolutionRepos = Seq(
       "spray repo" at "http://repo.spray.io/",
    "typesafe repo" at "http://repo.typesafe.com/typesafe/releases/"
  )

  val sprayVersion    = "1.2.1"
  val akkaVersion     = "2.2.4"
  val playVersion     = "2.2.2"
  val aspectjVersion  = "1.7.4"
  val slf4jVersion    = "1.7.6"

  val sprayJson       = "io.spray"                  %%  "spray-json"            % "1.2.5"
  val sprayJsonLenses = "net.virtual-void"          %%  "json-lenses"           % "0.5.3"
  val scalatest       = "org.scalatest"             %   "scalatest_2.10"        % "2.1.6"
  val logback         = "ch.qos.logback"            %   "logback-classic"       % "1.0.13"
  val aspectJ         = "org.aspectj"               %   "aspectjrt"             % aspectjVersion
  val aspectjWeaver   = "org.aspectj"               %   "aspectjweaver"         % aspectjVersion
  val newrelic        = "com.newrelic.agent.java"   %   "newrelic-api"          % "3.1.0"
  val snakeYaml       = "org.yaml"                  %   "snakeyaml"             % "1.13"
  val hdrHistogram    = "org.hdrhistogram"          %   "HdrHistogram"          % "1.2.1"
  val sprayCan        = "io.spray"                  %   "spray-can"             % sprayVersion
  val sprayRouting    = "io.spray"                  %   "spray-routing"         % sprayVersion
  val sprayTestkit    = "io.spray"                  %   "spray-testkit"         % sprayVersion
  val sprayClient     = "io.spray"                  %   "spray-client"          % sprayVersion
  val akkaActor       = "com.typesafe.akka"         %%  "akka-actor"            % akkaVersion
  val akkaSlf4j       = "com.typesafe.akka"         %%  "akka-slf4j"            % akkaVersion
  val akkaTestKit     = "com.typesafe.akka"         %%  "akka-testkit"          % akkaVersion
<<<<<<< HEAD
  val playTest        = "org.scalatestplus"         %%  "play"                  % "1.0.1"
=======
  val akkaRemote      = "com.typesafe.akka"         %%  "akka-remote"           % akkaVersion
  val akkaCluster     = "com.typesafe.akka"         %%  "akka-cluster"          % akkaVersion
  val play            = "com.typesafe.play"         %%  "play"                  % playVersion
  val playWS          = "com.typesafe.play"         %%  "play-ws"               % playVersion
  val playTest        = "org.scalatestplus"         %%  "play"                  % "1.1.0"
>>>>>>> 23785a41
  val slf4Api         = "org.slf4j"                 %   "slf4j-api"             % slf4jVersion
  val slf4nop         = "org.slf4j"                 %   "slf4j-nop"             % slf4jVersion
  val scalaCompiler   = "org.scala-lang"            %   "scala-compiler"        % Settings.ScalaVersion
  val sigar           = "org.fusesource"            %   "sigar"                 % "1.6.4"
  val scalazConcurrent = "org.scalaz"               %%  "scalaz-concurrent"     % "7.1.0"

  def compile   (deps: ModuleID*): Seq[ModuleID] = deps map (_ % "compile")
  def provided  (deps: ModuleID*): Seq[ModuleID] = deps map (_ % "provided")
  def test      (deps: ModuleID*): Seq[ModuleID] = deps map (_ % "test")
  def runtime   (deps: ModuleID*): Seq[ModuleID] = deps map (_ % "runtime")
  def container (deps: ModuleID*): Seq[ModuleID] = deps map (_ % "container")
  def optional  (deps: ModuleID*): Seq[ModuleID] = deps map (_ % "compile,optional")
}<|MERGE_RESOLUTION|>--- conflicted
+++ resolved
@@ -29,15 +29,9 @@
   val akkaActor       = "com.typesafe.akka"         %%  "akka-actor"            % akkaVersion
   val akkaSlf4j       = "com.typesafe.akka"         %%  "akka-slf4j"            % akkaVersion
   val akkaTestKit     = "com.typesafe.akka"         %%  "akka-testkit"          % akkaVersion
-<<<<<<< HEAD
-  val playTest        = "org.scalatestplus"         %%  "play"                  % "1.0.1"
-=======
   val akkaRemote      = "com.typesafe.akka"         %%  "akka-remote"           % akkaVersion
   val akkaCluster     = "com.typesafe.akka"         %%  "akka-cluster"          % akkaVersion
-  val play            = "com.typesafe.play"         %%  "play"                  % playVersion
-  val playWS          = "com.typesafe.play"         %%  "play-ws"               % playVersion
-  val playTest        = "org.scalatestplus"         %%  "play"                  % "1.1.0"
->>>>>>> 23785a41
+  val playTest        = "org.scalatestplus"         %%  "play"                  % "1.0.1"
   val slf4Api         = "org.slf4j"                 %   "slf4j-api"             % slf4jVersion
   val slf4nop         = "org.slf4j"                 %   "slf4j-nop"             % slf4jVersion
   val scalaCompiler   = "org.scala-lang"            %   "scala-compiler"        % Settings.ScalaVersion
