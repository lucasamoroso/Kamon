--- conflicted
+++ resolved
@@ -100,13 +100,8 @@
     .settings(
       libraryDependencies ++=
         compile(sprayCan, sprayClient, sprayRouting, sprayJson, sprayJsonLenses, newrelic, akkaSlf4j) ++
-<<<<<<< HEAD
-        provided(aspectJ) ++
+        provided(aspectJ, newrelic) ++
         test(scalatest, akkaTestKit, sprayTestkit, slf4jApi, akkaSlf4j))
-=======
-        provided(aspectJ, newrelic) ++
-        test(scalatest, akkaTestKit, sprayTestkit, slf4Api, akkaSlf4j))
->>>>>>> ecf05147
 
 
   lazy val kamonPlayground = Project("kamon-playground", file("kamon-playground"))
@@ -219,13 +214,8 @@
     .settings(formatSettings: _*)
     .settings(
       libraryDependencies ++=
-<<<<<<< HEAD
-        compile(sprayCan, sprayClient, sprayRouting, sprayJson, sprayJsonLenses, newrelic, akkaSlf4j) ++
-        test(scalatest, akkaTestKit, slf4jApi, slf4jnop))
-=======
         compile(sprayCan, sprayClient, sprayRouting, sprayJson, sprayJsonLenses, akkaSlf4j) ++
-        test(scalatest, akkaTestKit, slf4Api, slf4nop))
->>>>>>> ecf05147
+        test(scalatest, akkaTestKit, slf4jApi, slf4jnop))
 
   lazy val kamonJMXReporter = Project("kamon-jmx", file("kamon-jmx"))
     .dependsOn(kamonCore)
@@ -234,7 +224,7 @@
     .settings(
       libraryDependencies ++=
         compile(akkaActor) ++
-          test(scalatest, akkaTestKit, slf4Api, slf4nop))
+          test(scalatest, akkaTestKit, slf4jApi, slf4jnop))
 
   lazy val kamonFluentd = Project("kamon-fluentd", file("kamon-fluentd"))
     .dependsOn(kamonCore % "compile->compile;test->test")
@@ -243,7 +233,7 @@
     .settings(
       libraryDependencies ++=
         compile(akkaActor) ++ compile(fluentdLogger) ++
-          test(scalatest, akkaTestKit, easyMock, slf4Api, slf4nop))
+          test(scalatest, akkaTestKit, easyMock, slf4jApi, slf4jnop))
 
   val noPublishing = Seq(publish := (), publishLocal := (), publishArtifact := false)
 }